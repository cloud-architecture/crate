/*
 * Licensed to CRATE Technology GmbH ("Crate") under one or more contributor
 * license agreements.  See the NOTICE file distributed with this work for
 * additional information regarding copyright ownership.  Crate licenses
 * this file to you under the Apache License, Version 2.0 (the "License");
 * you may not use this file except in compliance with the License.  You may
 * obtain a copy of the License at
 *
 *   http://www.apache.org/licenses/LICENSE-2.0
 *
 * Unless required by applicable law or agreed to in writing, software
 * distributed under the License is distributed on an "AS IS" BASIS, WITHOUT
 * WARRANTIES OR CONDITIONS OF ANY KIND, either express or implied.  See the
 * License for the specific language governing permissions and limitations
 * under the License.
 *
 * However, if you have executed another commercial license agreement
 * with Crate these terms will supersede the license and you may use the
 * software solely pursuant to the terms of the relevant commercial agreement.
 */

package io.crate.lucene;

import com.google.common.base.Predicates;
import com.google.common.base.Throwables;
import com.google.common.collect.ImmutableMap;
import com.spatial4j.core.context.jts.JtsSpatialContext;
import com.spatial4j.core.shape.Rectangle;
import com.spatial4j.core.shape.Shape;
import com.vividsolutions.jts.geom.Coordinate;
import com.vividsolutions.jts.geom.Geometry;
import io.crate.analyze.WhereClause;
import io.crate.exceptions.UnsupportedFeatureException;
import io.crate.lucene.match.MatchQueryBuilder;
import io.crate.lucene.match.MultiMatchQueryBuilder;
import io.crate.metadata.DocReferenceConverter;
import io.crate.metadata.Functions;
import io.crate.operation.Input;
import io.crate.operation.collect.CollectInputSymbolVisitor;
import io.crate.operation.collect.LuceneDocCollector;
import io.crate.operation.operator.*;
import io.crate.operation.operator.any.*;
import io.crate.operation.predicate.IsNullPredicate;
import io.crate.operation.predicate.MatchPredicate;
import io.crate.operation.predicate.NotPredicate;
import io.crate.operation.reference.doc.lucene.CollectorContext;
import io.crate.operation.reference.doc.lucene.LuceneCollectorExpression;
import io.crate.operation.reference.doc.lucene.LuceneDocLevelReferenceResolver;
import io.crate.operation.scalar.geo.DistanceFunction;
import io.crate.operation.scalar.geo.WithinFunction;
import io.crate.planner.symbol.*;
import io.crate.types.CollectionType;
import io.crate.types.DataTypes;
import org.apache.lucene.index.AtomicReader;
import org.apache.lucene.index.AtomicReaderContext;
import org.apache.lucene.index.Term;
import org.apache.lucene.search.*;
import org.apache.lucene.util.Bits;
import org.apache.lucene.util.BytesRef;
import org.apache.lucene.util.automaton.RegExp;
import org.elasticsearch.ExceptionsHelper;
import org.elasticsearch.common.Nullable;
import org.elasticsearch.common.collect.Tuple;
import org.elasticsearch.common.geo.GeoDistance;
import org.elasticsearch.common.geo.GeoPoint;
import org.elasticsearch.common.lucene.BytesRefs;
import org.elasticsearch.common.lucene.docset.MatchDocIdSet;
import org.elasticsearch.common.lucene.search.NotFilter;
import org.elasticsearch.common.lucene.search.Queries;
import org.elasticsearch.index.cache.IndexCache;
import org.elasticsearch.index.fielddata.IndexGeoPointFieldData;
import org.elasticsearch.index.mapper.FieldMapper;
import org.elasticsearch.index.mapper.MapperService;
import org.elasticsearch.index.mapper.geo.GeoPointFieldMapper;
import org.elasticsearch.index.query.RegexpFlag;
import org.elasticsearch.index.search.geo.GeoDistanceRangeFilter;
import org.elasticsearch.index.search.geo.GeoPolygonFilter;
import org.elasticsearch.index.search.geo.InMemoryGeoBoundingBoxFilter;
import org.elasticsearch.search.internal.SearchContext;

import java.io.IOException;
import java.util.*;

import static com.google.common.base.Preconditions.checkArgument;

public class LuceneQueryBuilder {

    private final Visitor visitor;

    public LuceneQueryBuilder(Functions functions, SearchContext searchContext, IndexCache indexCache) {
        CollectInputSymbolVisitor<LuceneCollectorExpression<?>> inputSymbolVisitor =
                new CollectInputSymbolVisitor<>(functions, LuceneDocLevelReferenceResolver.INSTANCE);
        visitor = new Visitor(inputSymbolVisitor, indexCache);
        visitor.searchContext = searchContext;
    }

    public Context convert(WhereClause whereClause) {
        Context ctx = new Context();
        if (whereClause.noMatch()) {
            ctx.query = Queries.newMatchNoDocsQuery();
        } else if (!whereClause.hasQuery()) {
            ctx.query = Queries.newMatchAllQuery();
        } else {
            ctx.query = visitor.process(whereClause.query(), ctx);
        }
        return ctx;
    }

    public static class Context {
        Query query;

        final Map<String, Object> filteredFieldValues = new HashMap<>();

        public Query query() {
            return this.query;
        }

        @Nullable
        public Float minScore() {
            Object score = filteredFieldValues.get("_score");
            if (score == null) {
                return null;
            }
            return ((Number) score).floatValue();
        }

        @Nullable
        public String unsupportedMessage(String field){
            return UNSUPPORTED_FIELDS.get(field);
        }

        /**
         * These fields are ignored in the whereClause.
         * If a filtered field is encountered the value of the literal is written into filteredFieldValues
         * (only applies to Function with 2 arguments and if left == reference and right == literal)
         */
        final static Set<String> FILTERED_FIELDS = new HashSet<String>(){{ add("_score"); }};

        /**
         * key = columnName
         * value = error message
         * <p/>
         * (in the _version case if the primary key is present a GetPlan is built from the planner and
         * the LuceneQueryBuilder is never used)
         */
        final static Map<String, String> UNSUPPORTED_FIELDS = ImmutableMap.<String, String>builder()
                .put("_version", "\"_version\" column is not valid in the WHERE clause")
                .build();
    }

    public static String convertWildcardToRegex(String wildcardString) {
        // lucene uses * and ? as wildcard characters
        // but via SQL they are used as % and _
        // here they are converted back.
        wildcardString = wildcardString.replaceAll("(?<!\\\\)\\*", "\\\\*");
        wildcardString = wildcardString.replaceAll("(?<!\\\\)%", ".*");
        wildcardString = wildcardString.replaceAll("\\\\%", "%");

        wildcardString = wildcardString.replaceAll("(?<!\\\\)\\?", "\\\\?");
        wildcardString = wildcardString.replaceAll("(?<!\\\\)_", ".");
        return wildcardString.replaceAll("\\\\_", "_");
    }

    public static String convertWildcard(String wildcardString) {
        // lucene uses * and ? as wildcard characters
        // but via SQL they are used as % and _
        // here they are converted back.
        wildcardString = wildcardString.replaceAll("(?<!\\\\)\\*", "\\\\*");
        wildcardString = wildcardString.replaceAll("(?<!\\\\)%", "*");
        wildcardString = wildcardString.replaceAll("\\\\%", "%");

        wildcardString = wildcardString.replaceAll("(?<!\\\\)\\?", "\\\\?");
        wildcardString = wildcardString.replaceAll("(?<!\\\\)_", "?");
        return wildcardString.replaceAll("\\\\_", "_");
    }


    static class Visitor extends SymbolVisitor<Context, Query> {

        private SearchContext searchContext;
        private final CollectInputSymbolVisitor<LuceneCollectorExpression<?>> inputSymbolVisitor;
        private final IndexCache indexCache;

        public Visitor(CollectInputSymbolVisitor<LuceneCollectorExpression<?>> inputSymbolVisitor,
                       IndexCache indexCache) {
            this.inputSymbolVisitor = inputSymbolVisitor;
            this.indexCache = indexCache;
        }

        interface FunctionToQuery {

            @Nullable
            public Query apply (Function input, Context context) throws IOException;
        }

        abstract class CmpQuery implements FunctionToQuery {

            @Nullable
            protected Tuple<Reference, Literal> prepare(Function input) {
                assert input != null;
                assert input.arguments().size() == 2;

                Symbol left = input.arguments().get(0);
                Symbol right = input.arguments().get(1);

                if (!(left instanceof Reference) || !(right.symbolType().isValueSymbol())) {
                    return null;
                }
                assert right.symbolType() == SymbolType.LITERAL;
                return new Tuple<>((Reference)left, (Literal)right);
            }
        }

        /**
         * 1 != any ( col ) -->  gt 1 or lt 1
         */
        class AnyNeqQuery extends CmpQuery {

            @Override
            public Query apply(Function input, Context context) {
                Tuple<Reference, Literal> tuple = prepare(input);
                if (tuple == null) {
                    return null;
                }
                Reference reference = tuple.v1();
                Object value = tuple.v2().value();

                String columnName = reference.info().ident().columnIdent().fqn();
                QueryBuilderHelper builder = QueryBuilderHelper.forType(reference.valueType());
                BooleanQuery query = new BooleanQuery();
                query.setMinimumNumberShouldMatch(1);
                query.add(
                        builder.rangeQuery(columnName, value, null, false, false),
                        BooleanClause.Occur.SHOULD
                );
                query.add(
                        builder.rangeQuery(columnName, null, value, false, false),
                        BooleanClause.Occur.SHOULD
                );
                return query;
            }
        }

        class AnyNotLikeQuery extends CmpQuery {

            private String negateWildcard(String wildCard) {
                return String.format("~(%s)", wildCard);
            }

            @Override
            public Query apply(Function input, Context context) {
                Tuple<Reference, Literal> prepare = prepare(input);
                if (prepare == null) {
                    return null;
                }
                String notLike = negateWildcard(
                        convertWildcardToRegex(BytesRefs.toString(prepare.v2().value())));

                return new RegexpQuery(new Term(
                        prepare.v1().info().ident().columnIdent().fqn(),
                        notLike),
                        RegexpFlag.COMPLEMENT.value()
                );
            }
        }
        class LikeQuery extends CmpQuery {

            @Override
            public Query apply(Function input, Context context) {
                Tuple<Reference, Literal> tuple = prepare(input);
                if (tuple == null) {
                    return null;
                }
                String columnName = tuple.v1().info().ident().columnIdent().fqn();
                QueryBuilderHelper builder = QueryBuilderHelper.forType(tuple.v1().valueType());
                return builder.like(columnName, tuple.v2().value());
            }
        }

        class InQuery extends CmpQuery {

            @Override
            public Query apply(Function input, Context context) throws IOException {
                Tuple<Reference, Literal> tuple = prepare(input);
                if (tuple == null) {
                    return null;
                }
                String field = tuple.v1().info().ident().columnIdent().fqn();
                Literal literal = tuple.v2();
                CollectionType dataType = ((CollectionType) literal.valueType());
                QueryBuilderHelper builder = QueryBuilderHelper.forType(dataType.innerType());
                BooleanQuery booleanQuery = new BooleanQuery();
                Set values = (Set) literal.value();
                for (Object value : values) {
                    booleanQuery.add(builder.eq(field, value), BooleanClause.Occur.SHOULD);
                }
                return booleanQuery;
            }
        }

        class NotQuery implements FunctionToQuery {

            @Override
            public Query apply(Function input, Context context) {
                assert input != null;
                assert input.arguments().size() == 1;
                BooleanQuery query = new BooleanQuery();

                query.add(process(input.arguments().get(0), context), BooleanClause.Occur.MUST_NOT);
                query.add(Queries.newMatchAllQuery(), BooleanClause.Occur.MUST);

                return query;
            }
        }

        class IsNullQuery implements FunctionToQuery {

            @Override
            public Query apply(Function input, Context context) {
                assert input != null;
                assert input.arguments().size() == 1;
                Symbol arg = input.arguments().get(0);
                if (arg.symbolType() != SymbolType.REFERENCE) {
                    return null;
                }
                Reference reference = (Reference)arg;

                String columnName = reference.info().ident().columnIdent().fqn();
                QueryBuilderHelper builderHelper = QueryBuilderHelper.forType(reference.valueType());
                return new FilteredQuery(
                        Queries.newMatchAllQuery(),
                        new NotFilter(builderHelper.rangeFilter(columnName, null, null, true, true)));
            }
        }

        class EqQuery extends CmpQuery {
            @Override
            public Query apply(Function input, Context context) {
                Tuple<Reference, Literal> tuple = super.prepare(input);
                if (tuple == null) {
                    return null;
                }

                String columnName = tuple.v1().info().ident().columnIdent().fqn();
                QueryBuilderHelper builder = QueryBuilderHelper.forType(tuple.v1().valueType());
                return builder.eq(columnName, tuple.v2().value());
            }
        }

        class AndQuery implements FunctionToQuery {
            @Override
            public Query apply(Function input, Context context) {
                assert input != null;
                BooleanQuery query = new BooleanQuery();
                for (Symbol symbol : input.arguments()) {
                    query.add(process(symbol, context), BooleanClause.Occur.MUST);
                }
                return query;
            }
        }

        class OrQuery implements FunctionToQuery {
            @Override
            public Query apply(Function input, Context context) {
                assert input != null;
                BooleanQuery query = new BooleanQuery();
                query.setMinimumNumberShouldMatch(1);
                for (Symbol symbol : input.arguments()) {
                    query.add(process(symbol, context), BooleanClause.Occur.SHOULD);
                }
                return query;
            }
        }

        class LtQuery extends CmpQuery {

            @Override
            public Query apply(Function input, Context context) {
                Tuple<Reference, Literal> tuple = super.prepare(input);
                if (tuple == null) {
                    return null;
                }

                String columnName = tuple.v1().info().ident().columnIdent().fqn();
                QueryBuilderHelper builder = QueryBuilderHelper.forType(tuple.v1().valueType());
                return builder.rangeQuery(columnName, null, tuple.v2().value(), false, false);
            }
        }

        class LteQuery extends CmpQuery {

            @Override
            public Query apply(Function input, Context context) {
                Tuple<Reference, Literal> tuple = super.prepare(input);
                if (tuple == null) {
                    return null;
                }

                String columnName = tuple.v1().info().ident().columnIdent().fqn();
                QueryBuilderHelper builder = QueryBuilderHelper.forType(tuple.v1().valueType());
                return builder.rangeQuery(columnName, null, tuple.v2().value(), false, true);
            }
        }

        class GtQuery extends CmpQuery {

            @Override
            public Query apply(Function input, Context context) {
                Tuple<Reference, Literal> tuple = super.prepare(input);
                if (tuple == null) {
                    return null;
                }

                String columnName = tuple.v1().info().ident().columnIdent().fqn();
                QueryBuilderHelper builder = QueryBuilderHelper.forType(tuple.v1().valueType());
                return builder.rangeQuery(columnName, tuple.v2().value(), null, false, false);
            }
        }

        class GteQuery extends CmpQuery {

            @Override
            public Query apply(Function input, Context context) {
                Tuple<Reference, Literal> tuple = super.prepare(input);
                if (tuple == null) {
                    return null;
                }

                String columnName = tuple.v1().info().ident().columnIdent().fqn();
                QueryBuilderHelper builder = QueryBuilderHelper.forType(tuple.v1().valueType());
                return builder.rangeQuery(columnName, tuple.v2().value(), null, true, false);
            }
        }

        class ToMatchQuery implements FunctionToQuery {

            @Override
            public Query apply(Function input, Context context) throws IOException {
                List<Symbol> arguments = input.arguments();
                assert arguments.size() == 4 : "invalid number of arguments";
                assert Symbol.isLiteral(arguments.get(0), DataTypes.OBJECT);
                assert Symbol.isLiteral(arguments.get(1), DataTypes.STRING);
                assert Symbol.isLiteral(arguments.get(2), DataTypes.STRING);
                assert Symbol.isLiteral(arguments.get(3), DataTypes.OBJECT);

                @SuppressWarnings("unchecked")
                Map<String, Object> fields = (Map) ((Literal) arguments.get(0)).value();
                BytesRef queryString = (BytesRef) ((Literal) arguments.get(1)).value();
                BytesRef matchType = (BytesRef) ((Literal) arguments.get(2)).value();
                Map options = (Map) ((Literal) arguments.get(3)).value();

                checkArgument(queryString != null, "cannot use NULL as query term in match predicate");

                MatchQueryBuilder queryBuilder;
                if (fields.size() == 1) {
                    queryBuilder = new MatchQueryBuilder(searchContext, indexCache, matchType, options);
                } else {
                    queryBuilder = new MultiMatchQueryBuilder(searchContext, indexCache, matchType, options);
                }
                return queryBuilder.query(fields, queryString);
            }
        }

        class RegexpMatchQuery extends CmpQuery {

            @Override
            public Query apply(Function input, Context context) throws IOException {
                Tuple<Reference, Literal> prepare = prepare(input);
                if (prepare == null) { return null; }
                String fieldName = prepare.v1().info().ident().columnIdent().fqn();
                Object value = prepare.v2().value();
                if (value instanceof String) {
                    return new RegexpQuery(new Term(fieldName, (String) value), RegExp.ALL);
                }
                if (value instanceof BytesRef) {
                    return new RegexpQuery(new Term(fieldName, (BytesRef) value), RegExp.ALL);
                }
                throw new IllegalArgumentException("Can only use ~ with patterns of type string");
            }
        }

        /**
         * interface for functions that can be used to generate a query from inner functions.
         * Has only a single method {@link #apply(io.crate.planner.symbol.Function, io.crate.planner.symbol.Function, io.crate.lucene.LuceneQueryBuilder.Context)}
         *
         * e.g. in a query like
         * <pre>
         *     where distance(p1, 'POINT (10 20)') = 20
         * </pre>
         *
         * The first parameter (parent) would be the "eq" function.
         * The second parameter (inner) would be the "distance" function.
         *
         * The returned Query must "contain" both the parent and inner functions.
         */
         interface InnerFunctionToQuery {

            /**
             * returns a query for the given functions or null if it can't build a query.
             */
            @Nullable
            public Query apply(Function parent, Function inner, Context context) throws IOException;
        }

        /**
         * for where within(shape1, shape2) = [ true | false ]
         */
        class WithinQuery implements FunctionToQuery, InnerFunctionToQuery {

            @Override
            public Query apply(Function parent, Function inner, Context context) throws IOException {
                FunctionLiteralPair outerPair = new FunctionLiteralPair(parent);
                if (!outerPair.isValid()) {
                    return null;
                }
                Query query = getQuery(inner);
                if (query == null) return null;
                Boolean negate = !(Boolean) outerPair.input().value();
                if (negate) {
                    BooleanQuery booleanQuery = new BooleanQuery();
                    booleanQuery.add(query, BooleanClause.Occur.MUST_NOT);
                    return booleanQuery;
                } else {
                    return query;
                }
            }

            private Query getQuery(Function inner) {
                RefLiteralPair innerPair = new RefLiteralPair(inner);
                if (!innerPair.isValid()) {
                    return null;
                }
                GeoPointFieldMapper mapper = getGeoPointFieldMapper(innerPair.reference().info().ident().columnIdent().fqn());
                Shape shape = (Shape) innerPair.input().value();
                Geometry geometry = JtsSpatialContext.GEO.getGeometryFrom(shape);
                IndexGeoPointFieldData fieldData = searchContext.fieldData().getForField(mapper);
                Filter filter;
                if (geometry.isRectangle()) {
                    Rectangle boundingBox = shape.getBoundingBox();
                    filter = new InMemoryGeoBoundingBoxFilter(
                            new GeoPoint(boundingBox.getMaxY(), boundingBox.getMinX()),
                            new GeoPoint(boundingBox.getMinY(), boundingBox.getMaxX()),
                            fieldData
                    );
                } else {
                    Coordinate[] coordinates = geometry.getCoordinates();
                    GeoPoint[] points = new GeoPoint[coordinates.length];
                    for (int i = 0; i < coordinates.length; i++) {
                        Coordinate coordinate = coordinates[i];
                        points[i] = new GeoPoint(coordinate.y, coordinate.x);
                    }
                    filter = new GeoPolygonFilter(fieldData, points);
                }
                return new FilteredQuery(Queries.newMatchAllQuery(), indexCache.filter().cache(filter));
            }

            @Override
            public Query apply(Function input, Context context) throws IOException {
                return getQuery(input);
            }
        }

        class DistanceQuery implements InnerFunctionToQuery {

            final GeoDistance geoDistance = GeoDistance.DEFAULT;
            final String optimizeBox = "memory";

            /**
             *
             * @param parent the outer function. E.g. in the case of
             *     <pre>where distance(p1, POINT (10 20)) > 20</pre>
             *     this would be
             *     <pre>gt( \<inner function\>,  20)</pre>
             * @param inner has to be the distance function
             */
            @Override
            public Query apply(Function parent, Function inner, Context context) {
                assert inner.info().ident().name().equals(DistanceFunction.NAME);

                RefLiteralPair distanceRefLiteral = new RefLiteralPair(inner);
                if (!distanceRefLiteral.isValid()) {
                    // can't use distance filter without literal, fallback to genericFunction
                    return null;
                }
                FunctionLiteralPair functionLiteralPair = new FunctionLiteralPair(parent);
                if (!functionLiteralPair.isValid()) {
                    // must be something like eq(distance(..), non-literal) - fallback to genericFunction
                    return null;
                }
                Double distance = DataTypes.DOUBLE.value(functionLiteralPair.input().value());

                String fieldName = distanceRefLiteral.reference().info().ident().columnIdent().fqn();
                FieldMapper mapper = getGeoPointFieldMapper(fieldName);
                GeoPointFieldMapper geoMapper = ((GeoPointFieldMapper) mapper);
                IndexGeoPointFieldData fieldData = searchContext.fieldData().getForField(mapper);

                Input geoPointInput = distanceRefLiteral.input();
                Double[] pointValue = (Double[]) geoPointInput.value();
                double lat = pointValue[1];
                double lon = pointValue[0];

                String parentName = functionLiteralPair.functionName();

                Double from = null;
                Double to = null;
                boolean includeLower = false;
                boolean includeUpper = false;

                switch (parentName) {
                    case EqOperator.NAME:
                        includeLower = true;
                        includeUpper = true;
                        from = distance;
                        to = distance;
                        break;
                    case LteOperator.NAME:
                        includeUpper = true;
                        to = distance;
                        break;
                    case LtOperator.NAME:
                        to = distance;
                        break;
                    case GteOperator.NAME:
                        from = distance;
                        includeLower = true;
                        break;
                    case GtOperator.NAME:
                        from = distance;
                        break;
                    default:
                        // invalid operator? give up
                        return null;
                }
                GeoPoint geoPoint = new GeoPoint(lat, lon);
                Filter filter = new GeoDistanceRangeFilter(
                        geoPoint,
                        from,
                        to,
                        includeLower,
                        includeUpper,
                        geoDistance,
                        geoMapper,
                        fieldData,
                        optimizeBox
                );
                return new FilteredQuery(Queries.newMatchAllQuery(), indexCache.filter().cache(filter));
            }
        }

        private GeoPointFieldMapper getGeoPointFieldMapper(String fieldName) {
            MapperService.SmartNameFieldMappers smartMappers = searchContext.smartFieldMappers(fieldName);
            if (smartMappers == null || !smartMappers.hasMapper()) {
                throw new IllegalArgumentException(String.format("column \"%s\" doesn't exist", fieldName));
            }
            FieldMapper mapper = smartMappers.mapper();
            if (!(mapper instanceof GeoPointFieldMapper)) {
                throw new IllegalArgumentException(String.format("column \"%s\" isn't of type geo_point", fieldName));
            }
            return (GeoPointFieldMapper) mapper;
        }

        private final EqQuery eqQuery = new EqQuery();
        private final LtQuery ltQuery = new LtQuery();
        private final LteQuery lteQuery = new LteQuery();
        private final GtQuery gtQuery = new GtQuery();
        private final GteQuery gteQuery = new GteQuery();
        private final LikeQuery likeQuery = new LikeQuery();
        private final WithinQuery withinQuery = new WithinQuery();
        private final ImmutableMap<String, FunctionToQuery> functions =
                ImmutableMap.<String, FunctionToQuery>builder()
                        .put(WithinFunction.NAME, withinQuery)
                        .put(AndOperator.NAME, new AndQuery())
                        .put(OrOperator.NAME, new OrQuery())
                        .put(EqOperator.NAME, eqQuery)
                        .put(LtOperator.NAME, ltQuery)
                        .put(LteOperator.NAME, lteQuery)
                        .put(GteOperator.NAME, gteQuery)
                        .put(GtOperator.NAME, gtQuery)
                        .put(LikeOperator.NAME, likeQuery)
                        .put(InOperator.NAME, new InQuery())
                        .put(NotPredicate.NAME, new NotQuery())
                        .put(IsNullPredicate.NAME, new IsNullQuery())
                        .put(MatchPredicate.NAME, new ToMatchQuery())
                        .put(AnyEqOperator.NAME, eqQuery)
                        .put(AnyNeqOperator.NAME, new AnyNeqQuery())
                        .put(AnyLtOperator.NAME, ltQuery)
                        .put(AnyLteOperator.NAME, lteQuery)
                        .put(AnyGteOperator.NAME, gteQuery)
                        .put(AnyGtOperator.NAME, gtQuery)
                        .put(AnyLikeOperator.NAME, likeQuery)
                        .put(AnyNotLikeOperator.NAME, new AnyNotLikeQuery())
                        .put(RegexpMatchOperator.NAME, new RegexpMatchQuery())
                        .build();

        private final ImmutableMap<String, InnerFunctionToQuery> innerFunctions =
                ImmutableMap.<String, InnerFunctionToQuery>builder()
                        .put(DistanceFunction.NAME, new DistanceQuery())
                        .put(WithinFunction.NAME, withinQuery)
                        .build();

        @Override
        public Query visitFunction(Function function, Context context) {
            assert function != null;
            if (fieldIgnored(function, context)) {
                return Queries.newMatchAllQuery();
            }
            validateNoUnsupportedFields(function, context);

            FunctionToQuery toQuery = functions.get(function.info().ident().name());
            if (toQuery == null) {
                return genericFunctionQuery(function);
            }

            Query query;
            try {
                query = toQuery.apply(function, context);
            } catch (IOException e) {
                throw ExceptionsHelper.convertToRuntime(e);
            } catch (UnsupportedOperationException e) {
                return genericFunctionQuery(function);
            }
            if (query == null) {
                query = queryFromInnerFunction(function, context);
                if (query == null) {
                    return genericFunctionQuery(function);
                }
            }
            return query;
        }

        private Query queryFromInnerFunction(Function function, Context context) {
            for (Symbol symbol : function.arguments()) {
                if (symbol.symbolType() == SymbolType.FUNCTION) {
                    String functionName = ((Function) symbol).info().ident().name();
                    InnerFunctionToQuery functionToQuery = innerFunctions.get(functionName);
                    if (functionToQuery != null) {
                        try {
                            Query query = functionToQuery.apply(function, (Function)symbol, context);
                            if (query != null) {
                                return query;
                            }
                        } catch (IOException e) {
                            throw ExceptionsHelper.convertToRuntime(e);
                        }
                    }
                }
            }
            return null;
        }

        private boolean fieldIgnored(Function function, Context context) {
            if (function.arguments().size() != 2) {
                return false;
            }

            Symbol left = function.arguments().get(0);
            Symbol right = function.arguments().get(1);
            if (left.symbolType() == SymbolType.REFERENCE && right.symbolType().isValueSymbol()) {
                String columnName = ((Reference) left).info().ident().columnIdent().name();
                if (Context.FILTERED_FIELDS.contains(columnName)) {
                    context.filteredFieldValues.put(columnName, ((Input) right).value());
                    return true;
                }
<<<<<<< HEAD
=======
                String unsupportedMessage = Context.UNSUPPORTED_FIELDS.get(columnName);
                if (unsupportedMessage != null) {
                    throw new UnsupportedFeatureException(unsupportedMessage);
                }
>>>>>>> 60d21bf7
            }
            return false;
        }

        @Nullable
        private String validateNoUnsupportedFields(Function function, Context context){
            if(function.arguments().size() != 2){
                return null;
            }
            Symbol left = function.arguments().get(0);
            Symbol right = function.arguments().get(1);
            if (left.symbolType() == SymbolType.REFERENCE && right.symbolType().isValueSymbol()) {
                String columnName = ((Reference) left).info().ident().columnIdent().name();
                String unsupportedMessage = context.unsupportedMessage(columnName);
                if(unsupportedMessage != null){
                    throw new UnsupportedFeatureException(unsupportedMessage);
                }
            }
            return null;
        }

        private Query genericFunctionQuery(Function function) {
            if (function.valueType() != DataTypes.BOOLEAN) {
                raiseUnsupported(function);
            }
            // avoid field-cache
            // reason1: analyzed columns or columns with index off wouldn't work
            //   substr(n, 1, 1) in the case of n => analyzed would throw an error because n would be an array
            // reason2: would have to load each value into the field cache
            DocReferenceConverter.convertIf(function, Predicates.<Reference>alwaysTrue());

            final CollectInputSymbolVisitor.Context ctx = inputSymbolVisitor.process(function);
            assert ctx.topLevelInputs().size() == 1;
            @SuppressWarnings("unchecked")
            final Input<Boolean> condition = (Input<Boolean>) ctx.topLevelInputs().get(0);
            @SuppressWarnings("unchecked")
            final List<LuceneCollectorExpression> expressions = ctx.docLevelExpressions();
            final CollectorContext collectorContext = new CollectorContext();
            collectorContext.searchContext(searchContext);
            collectorContext.visitor(new LuceneDocCollector.CollectorFieldsVisitor(expressions.size()));

            for (LuceneCollectorExpression expression : expressions) {
                expression.startCollect(collectorContext);
            }
            Filter filter = new Filter() {
                @Override
                public DocIdSet getDocIdSet(AtomicReaderContext context, Bits acceptDocs) throws IOException {
                    for (LuceneCollectorExpression expression : expressions) {
                        expression.setNextReader(context);
                    }
                    return BitsFilteredDocIdSet.wrap(
                            new FunctionDocSet(
                                    context.reader(),
                                    collectorContext.visitor(),
                                    condition,
                                    expressions,
                                    context.reader().maxDoc(),
                                    acceptDocs
                            ),
                            acceptDocs);
                }
            };
            Filter cachedFilter = indexCache.filter().cache(filter);
            return new FilteredQuery(Queries.newMatchAllQuery(), cachedFilter);
        }

        static class FunctionDocSet extends MatchDocIdSet {

            private final AtomicReader reader;
            private final LuceneDocCollector.CollectorFieldsVisitor fieldsVisitor;
            private final Input<Boolean> condition;
            private final List<LuceneCollectorExpression> expressions;
            private final boolean fieldsVisitorEnabled;

            protected FunctionDocSet(AtomicReader reader,
                                     @Nullable LuceneDocCollector.CollectorFieldsVisitor fieldsVisitor,
                                     Input<Boolean> condition,
                                     List<LuceneCollectorExpression> expressions,
                                     int maxDoc,
                                     @Nullable Bits acceptDocs) {
                super(maxDoc, acceptDocs);
                this.reader = reader;
                this.fieldsVisitor = fieldsVisitor;
                //noinspection SimplifiableConditionalExpression
                this.fieldsVisitorEnabled = fieldsVisitor == null ? false : fieldsVisitor.required();
                this.condition = condition;
                this.expressions = expressions;
            }

            @Override
            protected boolean matchDoc(int doc) {
                if (fieldsVisitorEnabled) {
                    fieldsVisitor.reset();
                    try {
                        reader.document(doc, fieldsVisitor);
                    } catch (IOException e) {
                        throw Throwables.propagate(e);
                    }
                }
                for (LuceneCollectorExpression expression : expressions) {
                    expression.setNextDocId(doc);
                }
                Boolean value = condition.value();
                if (value == null) {
                    return false;
                }
                return value;
            }
        }

        private Query raiseUnsupported(Function function) {
            throw new UnsupportedOperationException(
                    SymbolFormatter.format("Cannot convert function %s into a query", function));
        }

        @Override
        public Query visitReference(Reference symbol, Context context) {
            // called for queries like: where boolColumn
            if (symbol.valueType() == DataTypes.BOOLEAN) {
                return QueryBuilderHelper.forType(DataTypes.BOOLEAN).eq(symbol.info().ident().columnIdent().fqn(), true);
            }
            return super.visitReference(symbol, context);
        }

        @Override
        protected Query visitSymbol(Symbol symbol, Context context) {
            throw new UnsupportedOperationException(
                    SymbolFormatter.format("Can't build query from symbol %s", symbol));
        }
    }

    static class FunctionLiteralPair {

        private final String functionName;
        private final Function function;
        private final Input input;

        FunctionLiteralPair(Function outerFunction) {
            assert outerFunction.arguments().size() == 2 : "function requires 2 arguments";
            Symbol left = outerFunction.arguments().get(0);
            Symbol right = outerFunction.arguments().get(1);

            functionName = outerFunction.info().ident().name();

            if (left instanceof Function) {
                function = (Function) left;
            } else if (right instanceof Function) {
                function = (Function) right;
            } else {
                function = null;
            }

            if (left.symbolType().isValueSymbol()) {
                input = (Input) left;
            } else if (right.symbolType().isValueSymbol()) {
                input = (Input) right;
            } else {
                input = null;
            }
        }

        public boolean isValid() {
            return input != null && function != null;
        }

        public Input input() {
            return input;
        }

        public String functionName() {
            return functionName;
        }
    }

    static class RefLiteralPair {

        private final Reference reference;
        private final Input input;

        RefLiteralPair(Function function) {
            assert function.arguments().size() == 2 : "function requires 2 arguments";
            Symbol left = function.arguments().get(0);
            Symbol right = function.arguments().get(1);

            if (left instanceof Reference) {
                reference = (Reference) left;
            } else if (right instanceof Reference) {
                reference = (Reference) right;
            } else {
                reference = null;
            }

            if (left.symbolType().isValueSymbol()) {
                input = (Input) left;
            } else if (right.symbolType().isValueSymbol()) {
                input = (Input) right;
            } else {
                input = null;
            }
        }

        public boolean isValid() {
            return input != null && reference != null;
        }

        public Reference reference() {
            return reference;
        }

        public Input input() {
            return input;
        }
    }
}<|MERGE_RESOLUTION|>--- conflicted
+++ resolved
@@ -761,13 +761,10 @@
                     context.filteredFieldValues.put(columnName, ((Input) right).value());
                     return true;
                 }
-<<<<<<< HEAD
-=======
                 String unsupportedMessage = Context.UNSUPPORTED_FIELDS.get(columnName);
                 if (unsupportedMessage != null) {
                     throw new UnsupportedFeatureException(unsupportedMessage);
                 }
->>>>>>> 60d21bf7
             }
             return false;
         }
